/*
  Copyright (c) 2006 - 2016
  CLST - Radboud University
  ILK  - Tilburg University

  This file is part of Ucto

  Ucto is free software; you can redistribute it and/or modify
  it under the terms of the GNU General Public License as published by
  the Free Software Foundation; either version 3 of the License, or
  (at your option) any later version.

  Ucto is distributed in the hope that it will be useful,
  but WITHOUT ANY WARRANTY; without even the implied warranty of
  MERCHANTABILITY or FITNESS FOR A PARTICULAR PURPOSE.  See the
  GNU General Public License for more details.

  You should have received a copy of the GNU General Public License
  along with this program.  If not, see <http://www.gnu.org/licenses/>.

  For questions and suggestions, see:
      https://github.com/LanguageMachines/ucto/issues
  or send mail to:
      lamasoftware (at ) science.ru.nl
*/

#ifndef UCTO_TOKENIZE_H
#define UCTO_TOKENIZE_H

#include <vector>
#include <map>
#include <sstream>
#include <stdexcept>
#include "ucto/unicode.h"
#include "ticcutils/LogStream.h"

namespace Tokenizer {

  std::string Version();
  std::string VersionName();

  //enum RuleTrigger { PUNCTUATION, PERIOD, NUMBER }; //TODO: implement

  enum TokenRole {
    NOROLE                      = 0,
    NOSPACE                     = 1,
    BEGINOFSENTENCE             = 2,
    ENDOFSENTENCE               = 4,
    NEWPARAGRAPH                = 8,
    BEGINQUOTE                  = 16,
    ENDQUOTE                    = 32,
    TEMPENDOFSENTENCE           = 64,
    LISTITEM                    = 128, //reserved for future use
    TITLE                       = 256 //reserved for future use
  };

  std::ostream& operator<<( std::ostream&, const TokenRole& );

  inline TokenRole operator|( TokenRole T1, TokenRole T2 ){
    return (TokenRole)( (int)T1|(int)T2 );
  }

  inline TokenRole& operator|= ( TokenRole& T1, TokenRole T2 ){
    T1 = (T1 | T2);
    return T1;
  }

  inline TokenRole operator^( TokenRole T1, TokenRole T2 ){
    return (TokenRole)( (int)T1^(int)T2 );
  }

  inline TokenRole& operator^= ( TokenRole& T1, TokenRole T2 ){
    T1 = (T1 ^ T2);
    return T1;
  }

  class Token {
    friend std::ostream& operator<< (std::ostream&, const Token& );
  public:
    UnicodeString type;
    UnicodeString us;
    TokenRole role;
    Token( const UnicodeString&,
	   const UnicodeString&,
	   TokenRole role = NOROLE );

    std::string texttostring();
    std::string typetostring();
  };

  class UnicodeRegexMatcher;

  class Rule {
    friend std::ostream& operator<< (std::ostream&, const Rule& );
  public:
  Rule(): regexp(0){
    };
    Rule( const UnicodeString& id, const UnicodeString& pattern);
    ~Rule();
    UnicodeString id;
    UnicodeString pattern;
    UnicodeRegexMatcher *regexp;
    bool matchAll( const UnicodeString&,
		   UnicodeString&,
		   UnicodeString&,
		   std::vector<UnicodeString>& );
  private:
    Rule( const Rule& ); // inhibit copies
    Rule& operator=( const Rule& ); // inhibit copies
  };

  class Quoting {
    friend std::ostream& operator<<( std::ostream&, const Quoting& );
    struct QuotePair {
      UnicodeString openQuote;
      UnicodeString closeQuote;
    };
  public:
    void add( const UnicodeString&, const UnicodeString& );
    UnicodeString lookupOpen( const UnicodeString &) const;
    UnicodeString lookupClose( const UnicodeString & ) const;
    bool empty() const { return quotes.empty(); };
    bool emptyStack() const { return quotestack.empty(); };
    void clearStack() { quoteindexstack.clear(); quotestack.clear(); };
    int lookup( const UnicodeString&, int& );
    void eraseAtPos( int pos ) {
      quotestack.erase( quotestack.begin()+pos );
      quoteindexstack.erase( quoteindexstack.begin()+pos );
    }
    void flushStack( int ); //renamed from eraseBeforeIndex
    void push( int i, UChar32 c ){
      quoteindexstack.push_back(i);
      quotestack.push_back(c);
    }
  private:
    std::vector<QuotePair> quotes;
    std::vector<int> quoteindexstack;
    std::vector<UChar32> quotestack;
  };

  class TokenizerClass{
  protected:
    int linenum;
  public:
    TokenizerClass();
    ~TokenizerClass();
    bool init( const std::string& );
    bool reset();
    void setErrorLog( TiCC::LogStream *os );

    // Tokenize from input stream to a FoLiA document
    folia::Document *tokenize( std::istream& );
    //
    // Tokenize a folia document
    bool tokenize( folia::Document& );

    //Tokenize from input stream to a vector of Tokens
    // non greedy. Stops after the first full sentence is detected.
    // should be called multiple times until EOF
    std::vector<Token> tokenizeStream( std::istream& );

    // Tokenize from an input stream to a UTF8 string (representing a sentence)
    // non greedy. Stops after the first full sentence is detected.
    // should be called multiple times until EOF
    std::string tokenizeSentenceStream( std::istream& );

    //Tokenize from input file to output file (support xmlin + xmlout)
    void tokenize( const std::string&, const std::string& );

    //Tokenize from input stream to output stream
    void tokenize( std::istream&, std::ostream& );
    void tokenize( std::istream* in, std::ostream* out){
      // for backward compatability
      return tokenize( *in, *out );};

    // Tokenize a line (a line is NOT a sentence, but an arbitrary string
    //                  of characters, inclusive EOS markers, Newlines etc.)
    int tokenizeLine( const UnicodeString& ); // Unicode chars
    int tokenizeLine( const std::string& );   // UTF8 chars

    void passthruLine( const UnicodeString&, bool& );
    void passthruLine( const std::string&, bool& );

    //Processes tokens and initialises the sentence buffer. Returns the amount of sentences found
    int countSentences(bool forceentirebuffer = false); //count the number of sentences (only after detectSentenceBounds) (does some extra validation as well)
    int flushSentences( int ); //Flush n sentences from buffer (does some extra validation as well)

    //Get the sentence with the specified index as a string (UTF-8 encoded)
    std::string getSentenceString( unsigned int );

    //return the sentence with the specified index in a Token vector;
    std::vector<Token> getSentence( int );

    //Get all sentences as a vector of strings (UTF-8 encoded)
    std::vector<std::string> getSentences();

    //Enable verbose mode
    bool setVerbose( bool b=true ) { bool t = verbose; verbose = b; return t; };
    bool getVerbose() const { return verbose; }

    //set debug value
    int setDebug( int d ) { bool dd = tokDebug; tokDebug = d; return dd; };
    int getDebug() const { return tokDebug; }

    //Enable conversion of all output to lowercase
    bool setLowercase( bool b=true ) { bool t = lowercase; lowercase = b; if (b) uppercase = false; return t; };
    bool getLowercase() const { return lowercase; }

    //Enable passtru mode
    bool setPassThru( bool b=true ) { bool t = passthru; passthru = b; return t; };
    bool getPassThru() const { return passthru; }

    //Enable conversion of all output to uppercase
    bool setUppercase( bool b=true ) { bool t = uppercase; uppercase = b; if (b) lowercase = false; return t; };
    bool getUppercase() const { return uppercase; }

    //Enable sentence-bound detection
    bool setSentenceDetection( bool b=true ) { bool t = detectBounds; detectBounds = b; return t; }
    bool getSentenceDetection() const { return detectBounds; }

    //Enable paragraph detection
    bool setParagraphDetection( bool b=true ) { bool t = detectPar; detectPar = b; return t; }
    bool getParagraphDetection() const { return detectPar; }

    //Enable quote detection
    bool setQuoteDetection( bool b=true ) { bool t = detectQuotes; detectQuotes = b; return t; }
    bool getQuoteDetection() const { return detectQuotes; }

    //Enable filtering
    bool setFiltering( bool b=true ) {
      bool t = doFilter; doFilter = b; return t;
    }
    bool getFiltering() const { return doFilter; };

    bool setPunctFilter( bool b=true ) {
      bool t = doPunctFilter; doPunctFilter = b; return t;
    }
    bool getPunctFilter() const { return doPunctFilter; };

    // set normalization mode
    std::string setNormalization( const std::string& s ) {
      return normalizer.setMode( s );
    }
    std::string getNormalization() const { return normalizer.getMode(); };

    // set input encoding
    std::string setInputEncoding( const std::string& );
    std::string getInputEncoding() const { return inputEncoding; };

    // set eos marker
    UnicodeString setEosMarker( const std::string& s = "<utt>") { UnicodeString t = eosmark; eosmark =  folia::UTF8ToUnicode(s); return t; };
    UnicodeString getEosMarker( ) const { return eosmark; }

    bool setNormSet( const std::string& );

    bool setSentencePerLineOutput( bool b=true ) { bool t = sentenceperlineoutput; sentenceperlineoutput = b; return t; };
    bool getSentencePerLineOutput() const { return sentenceperlineoutput; }

    bool setSentencePerLineInput( bool b=true ) { bool t = sentenceperlineinput; sentenceperlineinput = b; return t; };
    bool getSentencePerLineInput() const { return sentenceperlineinput; }

    bool getXMLOutput() const { return xmlout; }
    bool getXMLInput() const { return xmlin; }

    const std::string getTextClass( ) const { return inputclass; }
    const std::string setTextClass( const std::string& cls) {
      std::string res = inputclass;
      inputclass = cls;
      return res;
    }
    const std::string getInputClass( ) const { return inputclass; }
    const std::string setInputClass( const std::string& cls) {
      std::string res = inputclass;
      inputclass = cls;
      return res;
    }
    const std::string getOutputClass( ) const { return outputclass; }
    const std::string setOutputClass( const std::string& cls) {
      std::string res = outputclass;
      outputclass = cls;
      return res;
    }

    std::string getDocID() const { return docid; }
    std::string setDocID( const std::string& id ) {
      const std::string s = docid; docid = id; return s; }
    bool setXMLOutput( bool b ) {
      bool t = xmlout; xmlout = b; return t; }
    bool setXMLOutput( bool b, const std::string& id ) {
      setDocID( id ); return setXMLOutput(b); }
    bool setXMLInput( bool b ) { bool t = xmlin; xmlin = b; return t; }

    void outputTokens( std::ostream&, const std::vector<Token>& ,const bool continued=false) const; //continued should be set to true when outputTokens is invoked multiple times and it is not the first invokation
  private:
    TokenizerClass( const TokenizerClass& ); // inhibit copies
    TokenizerClass& operator=( const TokenizerClass& ); // inhibit copies
    void add_rule( const UnicodeString&,
<<<<<<< HEAD
		   const std::vector<std::string>&,
		   const UnicodeString& );
    void tokenizeWord( const UnicodeString&, bool );
=======
		   const std::vector<UnicodeString>& );
    void tokenizeWord( const UnicodeString&, bool, const UnicodeString& ="" );
>>>>>>> 39ef5df2

    bool detectEos( size_t ) const;
    void detectSentenceBounds( const int offset = 0 );
    void detectQuotedSentenceBounds( const int offset = 0 );
    void detectQuoteBounds( const int );
    //Signal the tokeniser that a paragraph is detected
    void signalParagraph( bool b=true ) { paragraphsignal = b; };

    bool resolveQuote( int, const UnicodeString& );
    bool u_isquote( UChar32 ) const;
    std::string checkBOM( std::istream& );
    bool readsettings( const std::string& );
    bool readrules( const std::string& );
    bool readfilters( const std::string& );
    bool readquotes( const std::string& );
    bool readeosmarkers( const std::string& );
    bool readabbreviations( const std::string&, UnicodeString& );

    void sortRules( std::map<UnicodeString,Rule*>&,
		    const std::vector<UnicodeString>& );
    void outputTokensDoc( folia::Document&, const std::vector<Token>& ) const;
    void outputTokensDoc_init( folia::Document& ) const;

    int outputTokensXML( folia::FoliaElement *, const std::vector<Token>& , int parCount=0 ) const;
    void tokenizeElement( folia::FoliaElement * );
    void tokenizeSentenceElement( folia::FoliaElement * );

    Quoting quotes;
    UnicodeFilter filter;
    UnicodeNormalizer normalizer;
    UnicodeString eosmarkers;
    std::string inputEncoding;

    UnicodeString eosmark;
    std::vector<Token> tokens;
    std::map<UnicodeString, Rule *> rulesmap;
    std::vector<Rule *> rules;
    std::map<UnicodeString, int> rules_index;
    std::set<UnicodeString> norm_set;
    TiCC::LogStream *theErrLog;

    //debug flag
    int tokDebug;

    //verbose tokenisation mode
    bool verbose;

    //detect sentence bounds?
    bool detectBounds;

    //detect quotes?
    bool detectQuotes;

    //filter special characters (default on)
    bool doFilter;

    //filter all punctuation characters (default off)
    bool doPunctFilter;

    //detect paragraphs?
    bool detectPar;

    //has a paragraph been signaled?
    bool paragraphsignal;

    //one sentence per line output
    bool sentenceperlineoutput;
    bool sentenceperlineinput;


    bool lowercase;
    bool uppercase;
    bool xmlout;
    bool xmlin;
    bool passthru;

    std::string settingsfilename;
    std::string docid; //document ID (UTF-8), necessary for XML output
    std::string inputclass; // class for folia text
    std::string outputclass; // class for folia text
  };

  template< typename T >
    T stringTo( const std::string& str ) {
    T result;
    std::stringstream dummy ( str );
    if ( !( dummy >> result ) ) {
      throw( std::runtime_error( "conversion from '" + str + "' failed" ) );
    }
    return result;
  }

  template< typename T >
    std::string toString( const T val ) {
    std::stringstream dummy;
    if ( !( dummy << val ) ) {
      throw( std::runtime_error( "conversion failed" ) );
    }
    return dummy.str();
  }

}
#endif<|MERGE_RESOLUTION|>--- conflicted
+++ resolved
@@ -295,14 +295,8 @@
     TokenizerClass( const TokenizerClass& ); // inhibit copies
     TokenizerClass& operator=( const TokenizerClass& ); // inhibit copies
     void add_rule( const UnicodeString&,
-<<<<<<< HEAD
-		   const std::vector<std::string>&,
-		   const UnicodeString& );
-    void tokenizeWord( const UnicodeString&, bool );
-=======
 		   const std::vector<UnicodeString>& );
     void tokenizeWord( const UnicodeString&, bool, const UnicodeString& ="" );
->>>>>>> 39ef5df2
 
     bool detectEos( size_t ) const;
     void detectSentenceBounds( const int offset = 0 );
