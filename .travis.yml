--- conflicted
+++ resolved
@@ -7,19 +7,10 @@
     - master
 
 language: cpp
-<<<<<<< HEAD
-cache: ccache
-compiler:
-    - gcc
-    - clang
-before_install:
-    - sudo apt-get update
-    - sudo apt-get install pkg-config autoconf-archive autotools-dev ccache cppcheck clang libicu-dev libxml2-dev libbz2-dev zlib1g-dev libexttextcat-dev
-    - export PATH="/usr/lib/ccache/bin/:$PATH"
-=======
 matrix:
   include:
     - os: linux
+      cache: ccache
       compiler: gcc
       addons:
         apt:
@@ -37,6 +28,7 @@
 #      env: COMPILER=g++-5
 
     - os: linux
+      cache: ccache
       compiler: clang
       addons:
         apt:
@@ -47,8 +39,8 @@
 
 before_install:
     - sudo apt-get update
-    - sudo apt-get install pkg-config autoconf-archive autotools-dev cppcheck  libicu-dev libxml2-dev libbz2-dev zlib1g-dev libboost-dev libboost-regex-dev libexttextcat-dev
->>>>>>> 2120bf1c
+    - sudo apt-get install pkg-config autoconf-archive autotools-dev ccache cppcheck  libicu-dev libxml2-dev libbz2-dev zlib1g-dev libboost-dev libboost-regex-dev libexttextcat-dev
+    - export PATH="/usr/lib/ccache/bin/:$PATH"
     - cppcheck --enable=all --quiet --error-exitcode=2 .
     - git clone --depth=1 --single-branch https://github.com/proycon/ticcutils
     - cd ticcutils
