--- conflicted
+++ resolved
@@ -2,11 +2,7 @@
 
 SUBDIRS = src include m4 config docs tests
 
-<<<<<<< HEAD
-EXTRA_DIST = bootstrap.sh AUTHORS TODO NEWS ucto.pc.in ucto-icu.pc.in codemeta.json
-=======
-EXTRA_DIST = bootstrap.sh AUTHORS TODO NEWS README.md ucto.pc.in ucto-icu.pc.in
->>>>>>> 678df764
+EXTRA_DIST = bootstrap.sh AUTHORS TODO NEWS README.md ucto.pc.in ucto-icu.pc.in codemeta.json
 
 pkgconfigdir = $(libdir)/pkgconfig
 pkgconfig_DATA = ucto.pc
