--- conflicted
+++ resolved
@@ -78,15 +78,9 @@
        << "\t                    'none' - only introduce text on <w>, AND remove all text from higher levels" << endl
        << "\t--filterpunct     - remove all punctuation from the output" << endl
        << "\t--uselanguages=<lang1,lang2,..langn> - Using FoLiA input, only tokenize strings in these languages. Default = 'lang1'" << endl
-<<<<<<< HEAD
        << "\t--detectlanguages=<lang1,lang2,..langn> - try to assign a language to each line of text input. Default = 'lang1'" << endl
        << "\t--add-tokens='file' - add additional tokens to the [TOKENS] of the" << endl
        << "\t                    default language. TOKENS are always kept intact." << endl
-=======
-       << "\t--detectlanguages=<lang1,lang2,..langn> - try to assignlanguages before using. Default = 'lang1'" << endl
-       << "\t--add-tokens='file' - add additional tokens to the [TOKENS] of the  default language." << endl
-       << "\t                    TOKENS are always kept intact." << endl
->>>>>>> d377b9f1
        << "\t-P                - Disable paragraph detection" << endl
        << "\t-Q                - Enable quote detection (experimental)" << endl
        << "\t-V or --version   - Show version information" << endl
