--- conflicted
+++ resolved
@@ -1165,10 +1165,7 @@
       setFiltering(false);
     }
     folia::TextEngine proc( infile_name );
-<<<<<<< HEAD
-=======
     init_provenance( proc.doc() );
->>>>>>> 167fc3eb
     if ( passthru ){
       add_provenance_passthru(  proc.doc() );
     }
